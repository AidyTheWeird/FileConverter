--- conflicted
+++ resolved
@@ -8,17 +8,10 @@
 ## Supported file formats
 
 Category 	| Supported output formats	| Compatible input formats
-<<<<<<< HEAD
-------------|---------------------------|----------------------------------------------------------------------------
- Audio		| flac, aac, ogg, mp3, wav	| aiff, ape, avi, bik, cda, flac, flv, m4a, mkv, mov, mp3, mp4, ogg, wav, wma
- Video		| mkv						| avi, bik, flv, mkv, mov, mp4
- Image		| png, jpg, ico				| bmp, ico, jpg, jpeg, png, tiff
-=======
 ------------|---------------------------|--------------------------------------------------------------------------------------------
  Audio		| aac, flac, mp3, ogg, wav	| 3gp, aiff, ape, avi, bik, cda, flac, flv, m4a, mkv, mov, mp3, mp4, ogg, wav, wma, webm, wmv
- Video		| avi, mkv					| 3gp, avi, bik, flv, mkv, mov, webm, wmv
+ Video		| avi, mkv					| 3gp, avi, bik, flv, mkv, mov, mp4, webm, wmv
  Image		| ico, jpg, png,			| bmp, ico, jpg, jpeg, png, tiff
->>>>>>> 6f4b3f85
 
 *Note: If your source file is a video, the conversion to an audio format will extract the audio part of the video.*
 
